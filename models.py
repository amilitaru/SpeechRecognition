# Copyright 2017 The TensorFlow Authors. All Rights Reserved.
#
# Licensed under the Apache License, Version 2.0 (the "License");
# you may not use this file except in compliance with the License.
# You may obtain a copy of the License at
#
#     http://www.apache.org/licenses/LICENSE-2.0
#
# Unless required by applicable law or agreed to in writing, software
# distributed under the License is distributed on an "AS IS" BASIS,
# WITHOUT WARRANTIES OR CONDITIONS OF ANY KIND, either express or implied.
# See the License for the specific language governing permissions and
# limitations under the License.
# ==============================================================================
"""Model definitions for simple speech recognition.

"""
import math

import tensorflow as tf
import tensorflow.contrib.slim as slim


def prepare_model_settings(label_count, sample_rate, clip_duration_ms,
                           window_size_ms, window_stride_ms,
                           dct_coefficient_count):
  """Calculates common settings needed for all models.

  Args:
    label_count: How many classes are to be recognized.
    sample_rate: Number of audio samples per second.
    clip_duration_ms: Length of each audio clip to be analyzed.
    window_size_ms: Duration of frequency analysis window.
    window_stride_ms: How far to move in time between frequency windows.
    dct_coefficient_count: Number of frequency bins to use for analysis.

  Returns:
    Dictionary containing common settings.
  """
  desired_samples = int(sample_rate * clip_duration_ms / 1000)
  window_size_samples = int(sample_rate * window_size_ms / 1000)
  window_stride_samples = int(sample_rate * window_stride_ms / 1000)
  length_minus_window = (desired_samples - window_size_samples)
  if length_minus_window < 0:
    spectrogram_length = 0
  else:
    spectrogram_length = 1 + int(length_minus_window / window_stride_samples)
  fingerprint_size = dct_coefficient_count * spectrogram_length
  return {
      'desired_samples': desired_samples,
      'window_size_samples': window_size_samples,
      'window_stride_samples': window_stride_samples,
      'spectrogram_length': spectrogram_length,
      'dct_coefficient_count': dct_coefficient_count,
      'fingerprint_size': fingerprint_size,
      'label_count': label_count,
      'sample_rate': sample_rate,
  }


def create_model(fingerprint_input, model_settings, model_architecture,
                 is_training, runtime_settings=None):
  """Builds a model of the requested architecture compatible with the settings.

  There are many possible ways of deriving predictions from a spectrogram
  input, so this function provides an abstract interface for creating different
  kinds of models in a black-box way. You need to pass in a TensorFlow node as
  the 'fingerprint' input, and this should output a batch of 1D features that
  describe the audio. Typically this will be derived from a spectrogram that's
  been run through an MFCC, but in theory it can be any feature vector of the
  size specified in model_settings['fingerprint_size'].

  The function will build the graph it needs in the current TensorFlow graph,
  and return the tensorflow output that will contain the 'logits' input to the
  softmax prediction process. If training flag is on, it will also return a
  placeholder node that can be used to control the dropout amount.

  See the implementations below for the possible model architectures that can be
  requested.

  Args:
    fingerprint_input: TensorFlow node that will output audio feature vectors.
    model_settings: Dictionary of information about the model.
    model_architecture: String specifying which kind of model to create.
    is_training: Whether the model is going to be used for training.
    runtime_settings: Dictionary of information about the runtime.

  Returns:
    TensorFlow node outputting logits results, and optionally a dropout
    placeholder.

  Raises:
    Exception: If the architecture type isn't recognized.
  """
  if model_architecture == 'single_fc':
    return create_single_fc_model(fingerprint_input, model_settings,
                                  is_training)
  elif model_architecture == 'conv':
    return create_conv_model(fingerprint_input, model_settings, is_training)
  elif model_architecture == 'conv_elu':
    return create_conv_model_elu(fingerprint_input, model_settings, is_training)
  elif model_architecture == 'low_latency_conv':
    return create_low_latency_conv_model(fingerprint_input, model_settings,
                                         is_training)
  elif model_architecture == 'low_latency_svdf':
    return create_low_latency_svdf_model(fingerprint_input, model_settings,
                                         is_training, runtime_settings)
  elif model_architecture == 'mobinet':
      return create_mobinet_model(fingerprint_input, model_settings,
                                         is_training)
  elif model_architecture == 'ds_cnn_large':
      return ds_cnn_large(fingerprint_input, model_settings,
                                         is_training)
  elif model_architecture == 'ds_cnn_large_test':
      return ds_cnn_large_test(fingerprint_input, model_settings,
                                         is_training)
  
  elif model_architecture == 'resnet':
      return create_resnet_18(fingerprint_input, model_settings,
                                         is_training)
<<<<<<< HEAD
  elif model_architecture == 'resnet_34':
      return create_resnet_34(fingerprint_input, model_settings,
                                         is_training)

=======
  elif model_architecture == 'cnn_large':
      return cnn_large(fingerprint_input, model_settings,
                                         is_training)
  
>>>>>>> d6c47940
  else:
    raise Exception('model_architecture argument "' + model_architecture +
                    '" not recognized, should be one of "single_fc", "conv",' +
                    ' "conv_elu, low_latency_conv, mobinet, ds_cnn_large, or "low_latency_svdf"')


def load_variables_from_checkpoint(sess, start_checkpoint):
  """Utility function to centralize checkpoint restoration.

  Args:
    sess: TensorFlow session.
    start_checkpoint: Path to saved checkpoint on disk.
  """
  saver = tf.train.Saver(tf.global_variables())
  saver.restore(sess, start_checkpoint)


def create_single_fc_model(fingerprint_input, model_settings, is_training):
  """Builds a model with a single hidden fully-connected layer.

  This is a very simple model with just one matmul and bias layer. As you'd
  expect, it doesn't produce very accurate results, but it is very fast and
  simple, so it's useful for sanity testing.

  Here's the layout of the graph:

  (fingerprint_input)
          v
      [MatMul]<-(weights)
          v
      [BiasAdd]<-(bias)
          v

  Args:
    fingerprint_input: TensorFlow node that will output audio feature vectors.
    model_settings: Dictionary of information about the model.
    is_training: Whether the model is going to be used for training.

  Returns:
    TensorFlow node outputting logits results, and optionally a dropout
    placeholder.
  """
  if is_training:
    dropout_prob = tf.placeholder(tf.float32, name='dropout_prob')
  fingerprint_size = model_settings['fingerprint_size']
  label_count = model_settings['label_count']
  weights = tf.Variable(
      tf.truncated_normal([fingerprint_size, label_count], stddev=0.001))
  bias = tf.Variable(tf.zeros([label_count]))
  logits = tf.matmul(fingerprint_input, weights) + bias
  if is_training:
    return logits, dropout_prob
  else:
    return logits


def create_conv_model(fingerprint_input, model_settings, is_training):
  """Builds a standard convolutional model.

  This is roughly the network labeled as 'cnn-trad-fpool3' in the
  'Convolutional Neural Networks for Small-footprint Keyword Spotting' paper:
  http://www.isca-speech.org/archive/interspeech_2015/papers/i15_1478.pdf

  Here's the layout of the graph:

  (fingerprint_input)
          v
      [Conv2D]<-(weights)
          v
      [BiasAdd]<-(bias)
          v
        [Relu]
          v
      [MaxPool]
          v
      [Conv2D]<-(weights)
          v
      [BiasAdd]<-(bias)
          v
        [Relu]
          v
      [MaxPool]
          v
      [MatMul]<-(weights)
          v
      [BiasAdd]<-(bias)
          v

  This produces fairly good quality results, but can involve a large number of
  weight parameters and computations. For a cheaper alternative from the same
  paper with slightly less accuracy, see 'low_latency_conv' below.

  During training, dropout nodes are introduced after each relu, controlled by a
  placeholder.

  Args:
    fingerprint_input: TensorFlow node that will output audio feature vectors.
    model_settings: Dictionary of information about the model.
    is_training: Whether the model is going to be used for training.

  Returns:
    TensorFlow node outputting logits results, and optionally a dropout
    placeholder.
  """
  if is_training:
    dropout_prob = tf.placeholder(tf.float32, name='dropout_prob')
  input_frequency_size = model_settings['dct_coefficient_count']
  input_time_size = model_settings['spectrogram_length']
  fingerprint_4d = tf.reshape(fingerprint_input,
                              [-1, input_time_size, input_frequency_size, 1])
  first_filter_width = 8
  first_filter_height = 20
  first_filter_count = 64
  first_weights = tf.Variable(
      tf.truncated_normal(
          [first_filter_height, first_filter_width, 1, first_filter_count],
          stddev=0.01))
  first_bias = tf.Variable(tf.zeros([first_filter_count]))
  first_conv = tf.nn.conv2d(fingerprint_4d, first_weights, [1, 1, 1, 1],
                            'SAME') + first_bias
  first_relu = tf.nn.relu(first_conv)
  if is_training:
    first_dropout = tf.nn.dropout(first_relu, dropout_prob)
  else:
    first_dropout = first_relu
  max_pool = tf.nn.max_pool(first_dropout, [1, 2, 2, 1], [1, 2, 2, 1], 'SAME')
  second_filter_width = 4
  second_filter_height = 10
  second_filter_count = 64
  second_weights = tf.Variable(
      tf.truncated_normal(
          [
              second_filter_height, second_filter_width, first_filter_count,
              second_filter_count
          ],
          stddev=0.01))
  second_bias = tf.Variable(tf.zeros([second_filter_count]))
  second_conv = tf.nn.conv2d(max_pool, second_weights, [1, 1, 1, 1],
                             'SAME') + second_bias
  second_relu = tf.nn.relu(second_conv)
  if is_training:
    second_dropout = tf.nn.dropout(second_relu, dropout_prob)
  else:
    second_dropout = second_relu
  second_conv_shape = second_dropout.get_shape()
  second_conv_output_width = second_conv_shape[2]
  second_conv_output_height = second_conv_shape[1]
  second_conv_element_count = int(
      second_conv_output_width * second_conv_output_height *
      second_filter_count)
  flattened_second_conv = tf.reshape(second_dropout,
                                     [-1, second_conv_element_count])
  label_count = model_settings['label_count']
  final_fc_weights = tf.Variable(
      tf.truncated_normal(
          [second_conv_element_count, label_count], stddev=0.01))
  final_fc_bias = tf.Variable(tf.zeros([label_count]))
  final_fc = tf.matmul(flattened_second_conv, final_fc_weights) + final_fc_bias
  if is_training:
    return final_fc, dropout_prob
  else:
    return final_fc


def create_low_latency_conv_model(fingerprint_input, model_settings,
                                  is_training):
  """Builds a convolutional model with low compute requirements.

  This is roughly the network labeled as 'cnn-one-fstride4' in the
  'Convolutional Neural Networks for Small-footprint Keyword Spotting' paper:
  http://www.isca-speech.org/archive/interspeech_2015/papers/i15_1478.pdf

  Here's the layout of the graph:

  (fingerprint_input)
          v
      [Conv2D]<-(weights)
          v
      [BiasAdd]<-(bias)
          v
        [Relu]
          v
      [MatMul]<-(weights)
          v
      [BiasAdd]<-(bias)
          v
      [MatMul]<-(weights)
          v
      [BiasAdd]<-(bias)
          v
      [MatMul]<-(weights)
          v
      [BiasAdd]<-(bias)
          v

  This produces slightly lower quality results than the 'conv' model, but needs
  fewer weight parameters and computations.

  During training, dropout nodes are introduced after the relu, controlled by a
  placeholder.

  Args:
    fingerprint_input: TensorFlow node that will output audio feature vectors.
    model_settings: Dictionary of information about the model.
    is_training: Whether the model is going to be used for training.

  Returns:
    TensorFlow node outputting logits results, and optionally a dropout
    placeholder.
  """
  if is_training:
    dropout_prob = tf.placeholder(tf.float32, name='dropout_prob')
  input_frequency_size = model_settings['dct_coefficient_count']
  input_time_size = model_settings['spectrogram_length']
  fingerprint_4d = tf.reshape(fingerprint_input,
                              [-1, input_time_size, input_frequency_size, 1])
  first_filter_width = 8
  first_filter_height = input_time_size
  first_filter_count = 186
  first_filter_stride_x = 1
  first_filter_stride_y = 1
  first_weights = tf.Variable(
      tf.truncated_normal(
          [first_filter_height, first_filter_width, 1, first_filter_count],
          stddev=0.01))
  first_bias = tf.Variable(tf.zeros([first_filter_count]))
  first_conv = tf.nn.conv2d(fingerprint_4d, first_weights, [
      1, first_filter_stride_y, first_filter_stride_x, 1
  ], 'VALID') + first_bias
  first_relu = tf.nn.relu(first_conv)
  if is_training:
    first_dropout = tf.nn.dropout(first_relu, dropout_prob)
  else:
    first_dropout = first_relu
  first_conv_output_width = math.floor(
      (input_frequency_size - first_filter_width + first_filter_stride_x) /
      first_filter_stride_x)
  first_conv_output_height = math.floor(
      (input_time_size - first_filter_height + first_filter_stride_y) /
      first_filter_stride_y)
  first_conv_element_count = int(
      first_conv_output_width * first_conv_output_height * first_filter_count)
  flattened_first_conv = tf.reshape(first_dropout,
                                    [-1, first_conv_element_count])
  first_fc_output_channels = 128
  first_fc_weights = tf.Variable(
      tf.truncated_normal(
          [first_conv_element_count, first_fc_output_channels], stddev=0.01))
  first_fc_bias = tf.Variable(tf.zeros([first_fc_output_channels]))
  first_fc = tf.matmul(flattened_first_conv, first_fc_weights) + first_fc_bias
  if is_training:
    second_fc_input = tf.nn.dropout(first_fc, dropout_prob)
  else:
    second_fc_input = first_fc
  second_fc_output_channels = 128
  second_fc_weights = tf.Variable(
      tf.truncated_normal(
          [first_fc_output_channels, second_fc_output_channels], stddev=0.01))
  second_fc_bias = tf.Variable(tf.zeros([second_fc_output_channels]))
  second_fc = tf.matmul(second_fc_input, second_fc_weights) + second_fc_bias
  if is_training:
    final_fc_input = tf.nn.dropout(second_fc, dropout_prob)
  else:
    final_fc_input = second_fc
  label_count = model_settings['label_count']
  final_fc_weights = tf.Variable(
      tf.truncated_normal(
          [second_fc_output_channels, label_count], stddev=0.01))
  final_fc_bias = tf.Variable(tf.zeros([label_count]))
  final_fc = tf.matmul(final_fc_input, final_fc_weights) + final_fc_bias
  if is_training:
    return final_fc, dropout_prob
  else:
    return final_fc


def create_low_latency_svdf_model(fingerprint_input, model_settings,
                                  is_training, runtime_settings):
  """Builds an SVDF model with low compute requirements.

  This is based in the topology presented in the 'Compressing Deep Neural
  Networks using a Rank-Constrained Topology' paper:
  https://static.googleusercontent.com/media/research.google.com/en//pubs/archive/43813.pdf

  Here's the layout of the graph:

  (fingerprint_input)
          v
        [SVDF]<-(weights)
          v
      [BiasAdd]<-(bias)
          v
        [Relu]
          v
      [MatMul]<-(weights)
          v
      [BiasAdd]<-(bias)
          v
      [MatMul]<-(weights)
          v
      [BiasAdd]<-(bias)
          v
      [MatMul]<-(weights)
          v
      [BiasAdd]<-(bias)
          v

  This model produces lower recognition accuracy than the 'conv' model above,
  but requires fewer weight parameters and, significantly fewer computations.

  During training, dropout nodes are introduced after the relu, controlled by a
  placeholder.

  Args:
    fingerprint_input: TensorFlow node that will output audio feature vectors.
    The node is expected to produce a 2D Tensor of shape:
      [batch, model_settings['dct_coefficient_count'] *
              model_settings['spectrogram_length']]
    with the features corresponding to the same time slot arranged contiguously,
    and the oldest slot at index [:, 0], and newest at [:, -1].
    model_settings: Dictionary of information about the model.
    is_training: Whether the model is going to be used for training.
    runtime_settings: Dictionary of information about the runtime.

  Returns:
    TensorFlow node outputting logits results, and optionally a dropout
    placeholder.

  Raises:
      ValueError: If the inputs tensor is incorrectly shaped.
  """
  if is_training:
    dropout_prob = tf.placeholder(tf.float32, name='dropout_prob')

  input_frequency_size = model_settings['dct_coefficient_count']
  input_time_size = model_settings['spectrogram_length']

  # Validation.
  input_shape = fingerprint_input.get_shape()
  if len(input_shape) != 2:
    raise ValueError('Inputs to `SVDF` should have rank == 2.')
  if input_shape[-1].value is None:
    raise ValueError('The last dimension of the inputs to `SVDF` '
                     'should be defined. Found `None`.')
  if input_shape[-1].value % input_frequency_size != 0:
    raise ValueError('Inputs feature dimension %d must be a multiple of '
                     'frame size %d', fingerprint_input.shape[-1].value,
                     input_frequency_size)

  # Set number of units (i.e. nodes) and rank.
  rank = 2
  num_units = 1280
  # Number of filters: pairs of feature and time filters.
  num_filters = rank * num_units
  # Create the runtime memory: [num_filters, batch, input_time_size]
  batch = 1
  memory = tf.Variable(tf.zeros([num_filters, batch, input_time_size]),
                       trainable=False, name='runtime-memory')
  # Determine the number of new frames in the input, such that we only operate
  # on those. For training we do not use the memory, and thus use all frames
  # provided in the input.
  # new_fingerprint_input: [batch, num_new_frames*input_frequency_size]
  if is_training:
    num_new_frames = input_time_size
  else:
    window_stride_ms = int(model_settings['window_stride_samples'] * 1000 /
                           model_settings['sample_rate'])
    num_new_frames = tf.cond(
        tf.equal(tf.count_nonzero(memory), 0),
        lambda: input_time_size,
        lambda: int(runtime_settings['clip_stride_ms'] / window_stride_ms))
  new_fingerprint_input = fingerprint_input[
      :, -num_new_frames*input_frequency_size:]
  # Expand to add input channels dimension.
  new_fingerprint_input = tf.expand_dims(new_fingerprint_input, 2)

  # Create the frequency filters.
  weights_frequency = tf.Variable(
      tf.truncated_normal([input_frequency_size, num_filters], stddev=0.01))
  # Expand to add input channels dimensions.
  # weights_frequency: [input_frequency_size, 1, num_filters]
  weights_frequency = tf.expand_dims(weights_frequency, 1)
  # Convolve the 1D feature filters sliding over the time dimension.
  # activations_time: [batch, num_new_frames, num_filters]
  activations_time = tf.nn.conv1d(
      new_fingerprint_input, weights_frequency, input_frequency_size, 'VALID')
  # Rearrange such that we can perform the batched matmul.
  # activations_time: [num_filters, batch, num_new_frames]
  activations_time = tf.transpose(activations_time, perm=[2, 0, 1])

  # Runtime memory optimization.
  if not is_training:
    # We need to drop the activations corresponding to the oldest frames, and
    # then add those corresponding to the new frames.
    new_memory = memory[:, :, num_new_frames:]
    new_memory = tf.concat([new_memory, activations_time], 2)
    tf.assign(memory, new_memory)
    activations_time = new_memory

  # Create the time filters.
  weights_time = tf.Variable(
      tf.truncated_normal([num_filters, input_time_size], stddev=0.01))
  # Apply the time filter on the outputs of the feature filters.
  # weights_time: [num_filters, input_time_size, 1]
  # outputs: [num_filters, batch, 1]
  weights_time = tf.expand_dims(weights_time, 2)
  outputs = tf.matmul(activations_time, weights_time)
  # Split num_units and rank into separate dimensions (the remaining
  # dimension is the input_shape[0] -i.e. batch size). This also squeezes
  # the last dimension, since it's not used.
  # [num_filters, batch, 1] => [num_units, rank, batch]
  outputs = tf.reshape(outputs, [num_units, rank, -1])
  # Sum the rank outputs per unit => [num_units, batch].
  units_output = tf.reduce_sum(outputs, axis=1)
  # Transpose to shape [batch, num_units]
  units_output = tf.transpose(units_output)

  # Appy bias.
  bias = tf.Variable(tf.zeros([num_units]))
  first_bias = tf.nn.bias_add(units_output, bias)

  # Relu.
  first_relu = tf.nn.relu(first_bias)

  if is_training:
    first_dropout = tf.nn.dropout(first_relu, dropout_prob)
  else:
    first_dropout = first_relu

  first_fc_output_channels = 256
  first_fc_weights = tf.Variable(
      tf.truncated_normal([num_units, first_fc_output_channels], stddev=0.01))
  first_fc_bias = tf.Variable(tf.zeros([first_fc_output_channels]))
  first_fc = tf.matmul(first_dropout, first_fc_weights) + first_fc_bias
  if is_training:
    second_fc_input = tf.nn.dropout(first_fc, dropout_prob)
  else:
    second_fc_input = first_fc
  second_fc_output_channels = 256
  second_fc_weights = tf.Variable(
      tf.truncated_normal(
          [first_fc_output_channels, second_fc_output_channels], stddev=0.01))
  second_fc_bias = tf.Variable(tf.zeros([second_fc_output_channels]))
  second_fc = tf.matmul(second_fc_input, second_fc_weights) + second_fc_bias
  if is_training:
    final_fc_input = tf.nn.dropout(second_fc, dropout_prob)
  else:
    final_fc_input = second_fc
  label_count = model_settings['label_count']
  final_fc_weights = tf.Variable(
      tf.truncated_normal(
          [second_fc_output_channels, label_count], stddev=0.01))
  final_fc_bias = tf.Variable(tf.zeros([label_count]))
  final_fc = tf.matmul(final_fc_input, final_fc_weights) + final_fc_bias
  if is_training:
    return final_fc, dropout_prob
  else:
    return final_fc

	
	
def create_conv_model_elu(fingerprint_input, model_settings, is_training):
  """Builds a standard convolutional model.

  This is roughly the network labeled as 'cnn-trad-fpool3' in the
  'Convolutional Neural Networks for Small-footprint Keyword Spotting' paper:
  http://www.isca-speech.org/archive/interspeech_2015/papers/i15_1478.pdf

  Here's the layout of the graph:

  (fingerprint_input)
          v
      [Conv2D]<-(weights)
          v
      [BiasAdd]<-(bias)
          v
        [Relu]
          v
      [MaxPool]
          v
      [Conv2D]<-(weights)
          v
      [BiasAdd]<-(bias)
          v
        [Relu]
          v
      [MaxPool]
          v
      [MatMul]<-(weights)
          v
      [BiasAdd]<-(bias)
          v

  This produces fairly good quality results, but can involve a large number of
  weight parameters and computations. For a cheaper alternative from the same
  paper with slightly less accuracy, see 'low_latency_conv' below.

  During training, dropout nodes are introduced after each relu, controlled by a
  placeholder.

  Args:
    fingerprint_input: TensorFlow node that will output audio feature vectors.
    model_settings: Dictionary of information about the model.
    is_training: Whether the model is going to be used for training.

  Returns:
    TensorFlow node outputting logits results, and optionally a dropout
    placeholder.
  """
  if is_training:
    dropout_prob = tf.placeholder(tf.float32, name='dropout_prob')
  input_frequency_size = model_settings['dct_coefficient_count']
  input_time_size = model_settings['spectrogram_length']
  fingerprint_4d = tf.reshape(fingerprint_input,
                              [-1, input_time_size, input_frequency_size, 1])
  first_filter_width = 8
  first_filter_height = 20
  first_filter_count = 64
  first_weights = tf.Variable(
      tf.truncated_normal(
          [first_filter_height, first_filter_width, 1, first_filter_count],
          stddev=0.01))
  first_bias = tf.Variable(tf.zeros([first_filter_count]))
  first_conv = tf.nn.conv2d(fingerprint_4d, first_weights, [1, 1, 1, 1],
                            'SAME') + first_bias
  first_relu = tf.nn.elu(first_conv)
  if is_training:
    first_dropout = tf.nn.dropout(first_relu, dropout_prob)
  else:
    first_dropout = first_relu
  max_pool = tf.nn.max_pool(first_dropout, [1, 2, 2, 1], [1, 2, 2, 1], 'SAME')
  second_filter_width = 4
  second_filter_height = 10
  second_filter_count = 64
  second_weights = tf.Variable(
      tf.truncated_normal(
          [
              second_filter_height, second_filter_width, first_filter_count,
              second_filter_count
          ],
          stddev=0.01))
  second_bias = tf.Variable(tf.zeros([second_filter_count]))
  second_conv = tf.nn.conv2d(max_pool, second_weights, [1, 1, 1, 1],
                             'SAME') + second_bias
  second_relu = tf.nn.elu(second_conv)
  if is_training:
    second_dropout = tf.nn.dropout(second_relu, dropout_prob)
  else:
    second_dropout = second_relu
  second_conv_shape = second_dropout.get_shape()
  second_conv_output_width = second_conv_shape[2]
  second_conv_output_height = second_conv_shape[1]
  second_conv_element_count = int(
      second_conv_output_width * second_conv_output_height *
      second_filter_count)
  flattened_second_conv = tf.reshape(second_dropout,
                                     [-1, second_conv_element_count])
  label_count = model_settings['label_count']
  final_fc_weights = tf.Variable(
      tf.truncated_normal(
          [second_conv_element_count, label_count], stddev=0.01))
  final_fc_bias = tf.Variable(tf.zeros([label_count]))
  final_fc = tf.matmul(flattened_second_conv, final_fc_weights) + final_fc_bias
  if is_training:
    return final_fc, dropout_prob
  else:
    return final_fc

"""
MobileNet CNN taken form https://github.com/Zehaos/MobileNet
The code is  Apache License Version 2.0
TODO: Check if licencing is compatible
"""

def mobilenet(inputs,
          num_classes=1000,
          is_training=True,
          width_multiplier=1,
          scope='MobileNet'):
  """ MobileNet
  More detail, please refer to Google's paper(https://arxiv.org/abs/1704.04861).

  Args:
    inputs: a tensor of size [batch_size, height, width, channels].
    num_classes: number of predicted classes.
    is_training: whether or not the model is being trained.
    scope: Optional scope for the variables.
  Returns:
    logits: the pre-softmax activations, a tensor of size
      [batch_size, `num_classes`]
    end_points: a dictionary from components of the network to the corresponding
      activation.
  """

  def _depthwise_separable_conv(inputs,
                                num_pwc_filters,
                                width_multiplier,
                                sc,
                                downsample=False):
    """ Helper function to build the depth-wise separable convolution layer.
    """
    num_pwc_filters = round(num_pwc_filters * width_multiplier)
    _stride = 2 if downsample else 1

    # skip pointwise by setting num_outputs=None
    depthwise_conv = slim.separable_convolution2d(inputs,
                                                  num_outputs=None,
                                                  stride=_stride,
                                                  depth_multiplier=1,
                                                  kernel_size=[3, 3],
                                                  scope=sc+'/depthwise_conv')

    bn = slim.batch_norm(depthwise_conv, scope=sc+'/dw_batch_norm')
    pointwise_conv = slim.convolution2d(bn,
                                        num_pwc_filters,
                                        kernel_size=[1, 1],
                                        scope=sc+'/pointwise_conv')
    bn = slim.batch_norm(pointwise_conv, scope=sc+'/pw_batch_norm')
    return bn

  with tf.variable_scope(scope) as sc:
    end_points_collection = sc.name + '_end_points'
    with slim.arg_scope([slim.convolution2d, slim.separable_convolution2d],
                        activation_fn=None,
                        outputs_collections=[end_points_collection]):
      with slim.arg_scope([slim.batch_norm],
                          is_training=is_training,
                          activation_fn=tf.nn.relu,
                          fused=True):
        net = slim.convolution2d(inputs, round(32 * width_multiplier), [3, 3], stride=2, padding='SAME', scope='conv_1')
        net = slim.batch_norm(net, scope='conv_1/batch_norm')
        net = _depthwise_separable_conv(net, 64, width_multiplier, sc='conv_ds_2')
        net = _depthwise_separable_conv(net, 128, width_multiplier, downsample=True, sc='conv_ds_3')
        net = _depthwise_separable_conv(net, 128, width_multiplier, sc='conv_ds_4')
        net = _depthwise_separable_conv(net, 256, width_multiplier, downsample=True, sc='conv_ds_5')
        net = _depthwise_separable_conv(net, 256, width_multiplier, sc='conv_ds_6')
        net = _depthwise_separable_conv(net, 512, width_multiplier, downsample=True, sc='conv_ds_7')

        net = _depthwise_separable_conv(net, 512, width_multiplier, sc='conv_ds_8')
        net = _depthwise_separable_conv(net, 512, width_multiplier, sc='conv_ds_9')
        net = _depthwise_separable_conv(net, 512, width_multiplier, sc='conv_ds_10')
        net = _depthwise_separable_conv(net, 512, width_multiplier, sc='conv_ds_11')
        net = _depthwise_separable_conv(net, 512, width_multiplier, sc='conv_ds_12')

        net = _depthwise_separable_conv(net, 1024, width_multiplier, downsample=True, sc='conv_ds_13')
        net = _depthwise_separable_conv(net, 1024, width_multiplier, sc='conv_ds_14')
        net = slim.avg_pool2d(net, [7, 7], scope='avg_pool_15')

    end_points = slim.utils.convert_collection_to_dict(end_points_collection)
    #net = tf.squeeze(net, [1, 2], name='SpatialSqueeze')
    end_points['squeeze'] = net
    logits = slim.fully_connected(net, num_classes, activation_fn=None, scope='fc_16')
    predictions = slim.softmax(logits, scope='Predictions')

    end_points['Logits'] = logits
    end_points['Predictions'] = predictions

  return logits, end_points
  
  
def create_mobinet_model(fingerprint_input, model_settings, is_training):
    input_frequency_size = model_settings['dct_coefficient_count']
    input_time_size = model_settings['spectrogram_length']
    label_count = model_settings['label_count']
    fingerprint_4d = tf.reshape(fingerprint_input,
                            [-1, input_time_size, input_frequency_size, 1])
    logits, end_points = mobilenet(inputs=fingerprint_4d,num_classes=label_count,is_training=is_training)
    return logits


"""
Hello Edge paper
"""
def _create_ds_conv(input, is_training, downsample):

  _stride = 2 if downsample else 1
  #he_init = tf.layers.variance_scaling_initializer() #maybe add this in a future version 
  depthwise_conv = tf.layers.separable_conv2d(input, 
                                         filters=276, 
                                         kernel_size=[3,3],
                                         strides=[_stride,_stride],
                                         padding='SAME',
                                         depthwise_initializer=tf.variance_scaling_initializer(),
                                         pointwise_initializer=tf.variance_scaling_initializer(),
                                         activation=tf.nn.relu)
  bn = tf.layers.batch_normalization(depthwise_conv)
  first_relu = tf.nn.relu(bn)

  point_conv =  tf.layers.conv2d(first_relu, 
                             filters=276,
                             kernel_size=[3,3],
                             padding='SAME',
                             activation=tf.nn.relu)
  
  bn = tf.layers.batch_normalization(point_conv)
  
  return tf.nn.relu(bn)

  
  
def ds_cnn_large(fingerprint_input, model_settings, is_training,scope='ds_test_cnn'):
  
  if is_training:
    dropout_prob = tf.placeholder(tf.float32, name='dropout_prob')
  input_frequency_size = model_settings['dct_coefficient_count']
  input_time_size = model_settings['spectrogram_length']
  fingerprint_4d = tf.reshape(fingerprint_input,
                              [-1, input_time_size, input_frequency_size, 1])
  first_filter_width = 4
  first_filter_height = 10
  first_filter_count = 276
  first_weights = tf.Variable(
      tf.truncated_normal(
          [first_filter_height, first_filter_width, 1, first_filter_count],
          stddev=0.01))
  first_bias = tf.Variable(tf.zeros([first_filter_count]))
  first_conv = tf.nn.conv2d(fingerprint_4d, first_weights, [1, 2, 2, 1],
                            'SAME') + first_bias
  
  
  first_relu = tf.nn.relu(first_conv)

    
    
  second_conv = _create_ds_conv(first_relu, is_training, downsample=True)  
  third_conv = _create_ds_conv(second_conv, is_training, downsample=False)  
  fourth_conv = _create_ds_conv(third_conv, is_training, downsample=False)
  fifth_conv = _create_ds_conv(fourth_conv, is_training, downsample=False)
  sixth_conv = _create_ds_conv(fifth_conv, is_training, downsample=False)

  
  final_conv = tf.layers.average_pooling2d(sixth_conv, [2, 2], [2, 2], 'SAME')
  
  final_conv_shape = final_conv.get_shape()
  final_conv_output_width = final_conv_shape[2]
  final_conv_output_height = final_conv_shape[1]
  final_filter_count = 276
  final_conv_element_count = int(
      final_conv_output_width * final_conv_output_height *
      final_filter_count)
  flattened_final_conv = tf.reshape(final_conv,
                                     [-1, final_conv_element_count])
  label_count = model_settings['label_count']
  
  final_fc_weights = tf.Variable(
      tf.truncated_normal(
          [final_conv_element_count, label_count], stddev=0.01))
  final_fc_bias = tf.Variable(tf.zeros([label_count]))
  final_fc = tf.matmul(flattened_final_conv, final_fc_weights) + final_fc_bias
  
  if is_training:
    return final_fc, dropout_prob
  else:
    return final_fc


  
def ds_cnn_large_test(fingerprint_input, model_settings, is_training,scope='ds_test_cnn'):
  
  
  if is_training:
    dropout_prob = tf.placeholder(tf.float32, name='dropout_prob')
  input_frequency_size = model_settings['dct_coefficient_count']
  input_time_size = model_settings['spectrogram_length']
  fingerprint_4d = tf.reshape(fingerprint_input,
                              [-1, input_time_size, input_frequency_size, 1])
  first_filter_width = 4
  first_filter_height = 10
  first_filter_count = 276
  first_weights = tf.Variable(
      tf.truncated_normal(
          [first_filter_height, first_filter_width, 1, first_filter_count],
          stddev=0.01))
  first_bias = tf.Variable(tf.zeros([first_filter_count]))
  first_conv = tf.nn.conv2d(fingerprint_4d, first_weights, [1, 1, 1, 1],
                            'SAME') + first_bias
  
  
  first_relu  = tf.nn.relu(first_conv)  
  second_conv = _create_ds_conv(first_relu, is_training, downsample=True)
  third_conv  = _create_ds_conv(second_conv, is_training, downsample=True) 
  fourth_conv = _create_ds_conv(third_conv, is_training, downsample=True)  
  fifth_conv  = _create_ds_conv(fourth_conv, is_training, downsample=True)
  sixth_conv  = _create_ds_conv(fifth_conv, is_training, downsample=True)

  
  final_conv = tf.layers.average_pooling2d(sixth_conv, [2, 2], [2, 2], 'SAME')
  
  final_conv_shape = final_conv.get_shape()
  final_conv_output_width = final_conv_shape[2]
  final_conv_output_height = final_conv_shape[1]
  final_filter_count = 276
  final_conv_element_count = int(
      final_conv_output_width * final_conv_output_height *
      final_filter_count)
  flattened_final_conv = tf.reshape(final_conv,
                                     [-1, final_conv_element_count])
  label_count = model_settings['label_count']
  
  final_fc_weights = tf.Variable(
      tf.truncated_normal(
          [final_conv_element_count, label_count], stddev=0.01))
  final_fc_bias = tf.Variable(tf.zeros([label_count]))
  final_fc = tf.matmul(flattened_final_conv, final_fc_weights) + final_fc_bias
  
  if is_training:
    return final_fc, dropout_prob
  else:
    return final_fc



def ds_cnn_large_inception_test(fingerprint_input, model_settings, is_training,scope='ds_test_cnn'):
  
  
  if is_training:
    dropout_prob = tf.placeholder(tf.float32, name='dropout_prob')
  input_frequency_size = model_settings['dct_coefficient_count']
  input_time_size = model_settings['spectrogram_length']
  fingerprint_4d = tf.reshape(fingerprint_input,
                              [-1, input_time_size, input_frequency_size, 1])
  first_filter_width = 4
  first_filter_height = 10
  first_filter_count = 276
  first_weights = tf.Variable(
      tf.truncated_normal(
          [first_filter_height, first_filter_width, 1, first_filter_count],
          stddev=0.01))
  first_bias = tf.Variable(tf.zeros([first_filter_count]))
  first_conv = tf.nn.conv2d(fingerprint_4d, first_weights, [1, 1, 1, 1],
                            'SAME') + first_bias
  
  
  first_relu  = tf.nn.relu(first_conv)  
  second_conv = _create_ds_conv(first_relu, is_training, downsample=True)
  third_conv  = _create_ds_conv(second_conv, is_training, downsample=True) 
  fourth_conv = _create_ds_conv(third_conv, is_training, downsample=True)  
  fifth_conv  = _create_ds_conv(fourth_conv, is_training, downsample=True)
  sixth_conv  = _create_ds_conv(fifth_conv, is_training, downsample=True)

  
  final_conv = tf.layers.average_pooling2d(sixth_conv, [2, 2], [2, 2], 'SAME')
  
  final_conv_shape = final_conv.get_shape()
  final_conv_output_width = final_conv_shape[2]
  final_conv_output_height = final_conv_shape[1]
  final_filter_count = 276
  final_conv_element_count = int(
      final_conv_output_width * final_conv_output_height *
      final_filter_count)
  flattened_final_conv = tf.reshape(final_conv,
                                     [-1, final_conv_element_count])
  label_count = model_settings['label_count']
  
  final_fc_weights = tf.Variable(
      tf.truncated_normal(
          [final_conv_element_count, label_count], stddev=0.01))
  final_fc_bias = tf.Variable(tf.zeros([label_count]))
  final_fc = tf.matmul(flattened_final_conv, final_fc_weights) + final_fc_bias
  
  if is_training:
    return final_fc, dropout_prob
  else:
    return final_fc




_BATCH_NORM_DECAY = 0.997
_BATCH_NORM_EPSILON = 1e-5


def batch_norm_relu(inputs, is_training, data_format):
  """Performs a batch normalization followed by a ReLU."""
  # We set fused=True for a significant performance boost. See
  # https://www.tensorflow.org/performance/performance_guide#common_fused_ops
  inputs = tf.layers.batch_normalization(
      inputs=inputs, axis=1 if data_format == 'channels_first' else 3,
      momentum=_BATCH_NORM_DECAY, epsilon=_BATCH_NORM_EPSILON, center=True,
      scale=True, training=is_training, fused=True)
  inputs = tf.nn.relu(inputs)
  return inputs


def fixed_padding(inputs, kernel_size, data_format):
  """Pads the input along the spatial dimensions independently of input size.

  Args:
    inputs: A tensor of size [batch, channels, height_in, width_in] or
      [batch, height_in, width_in, channels] depending on data_format.
    kernel_size: The kernel to be used in the conv2d or max_pool2d operation.
                 Should be a positive integer.
    data_format: The input format ('channels_last' or 'channels_first').

  Returns:
    A tensor with the same format as the input with the data either intact
    (if kernel_size == 1) or padded (if kernel_size > 1).
  """
  pad_total = kernel_size - 1
  pad_beg = pad_total // 2
  pad_end = pad_total - pad_beg

  if data_format == 'channels_first':
    padded_inputs = tf.pad(inputs, [[0, 0], [0, 0],
                                    [pad_beg, pad_end], [pad_beg, pad_end]])
  else:
    padded_inputs = tf.pad(inputs, [[0, 0], [pad_beg, pad_end],
                                    [pad_beg, pad_end], [0, 0]])
  return padded_inputs


def conv2d_fixed_padding(inputs, filters, kernel_size, strides, data_format):
  """Strided 2-D convolution with explicit padding."""
  # The padding is consistent and is based only on `kernel_size`, not on the
  # dimensions of `inputs` (as opposed to using `tf.layers.conv2d` alone).
  if strides > 1:
    inputs = fixed_padding(inputs, kernel_size, data_format)

  return tf.layers.conv2d(
      inputs=inputs, filters=filters, kernel_size=kernel_size, strides=strides,
      padding=('SAME' if strides == 1 else 'VALID'), use_bias=False,
      kernel_initializer=tf.variance_scaling_initializer(),
      data_format=data_format)


def building_block(inputs, filters, is_training, projection_shortcut, strides,
                   data_format):
  """Standard building block for residual networks with BN before convolutions.

  Args:
    inputs: A tensor of size [batch, channels, height_in, width_in] or
      [batch, height_in, width_in, channels] depending on data_format.
    filters: The number of filters for the convolutions.
    is_training: A Boolean for whether the model is in training or inference
      mode. Needed for batch normalization.
    projection_shortcut: The function to use for projection shortcuts (typically
      a 1x1 convolution when downsampling the input).
    strides: The block's stride. If greater than 1, this block will ultimately
      downsample the input.
    data_format: The input format ('channels_last' or 'channels_first').

  Returns:
    The output tensor of the block.
  """
  shortcut = inputs
  inputs = batch_norm_relu(inputs, is_training, data_format)

  # The projection shortcut should come after the first batch norm and ReLU
  # since it performs a 1x1 convolution.
  if projection_shortcut is not None:
    shortcut = projection_shortcut(inputs)

  inputs = conv2d_fixed_padding(
      inputs=inputs, filters=filters, kernel_size=3, strides=strides,
      data_format=data_format)

  inputs = batch_norm_relu(inputs, is_training, data_format)
  inputs = conv2d_fixed_padding(
      inputs=inputs, filters=filters, kernel_size=3, strides=1,
      data_format=data_format)

  return inputs + shortcut


def bottleneck_block(inputs, filters, is_training, projection_shortcut,
                     strides, data_format):
  """Bottleneck block variant for residual networks with BN before convolutions.

  Args:
    inputs: A tensor of size [batch, channels, height_in, width_in] or
      [batch, height_in, width_in, channels] depending on data_format.
    filters: The number of filters for the first two convolutions. Note that the
      third and final convolution will use 4 times as many filters.
    is_training: A Boolean for whether the model is in training or inference
      mode. Needed for batch normalization.
    projection_shortcut: The function to use for projection shortcuts (typically
      a 1x1 convolution when downsampling the input).
    strides: The block's stride. If greater than 1, this block will ultimately
      downsample the input.
    data_format: The input format ('channels_last' or 'channels_first').

  Returns:
    The output tensor of the block.
  """
  shortcut = inputs
  inputs = batch_norm_relu(inputs, is_training, data_format)

  # The projection shortcut should come after the first batch norm and ReLU
  # since it performs a 1x1 convolution.
  if projection_shortcut is not None:
    shortcut = projection_shortcut(inputs)

  inputs = conv2d_fixed_padding(
      inputs=inputs, filters=filters, kernel_size=1, strides=1,
      data_format=data_format)

  inputs = batch_norm_relu(inputs, is_training, data_format)
  inputs = conv2d_fixed_padding(
      inputs=inputs, filters=filters, kernel_size=3, strides=strides,
      data_format=data_format)

  inputs = batch_norm_relu(inputs, is_training, data_format)
  inputs = conv2d_fixed_padding(
      inputs=inputs, filters=4 * filters, kernel_size=1, strides=1,
      data_format=data_format)

  return inputs + shortcut


def block_layer(inputs, filters, block_fn, blocks, strides, is_training, name,
                data_format):
  """Creates one layer of blocks for the ResNet model.

  Args:
    inputs: A tensor of size [batch, channels, height_in, width_in] or
      [batch, height_in, width_in, channels] depending on data_format.
    filters: The number of filters for the first convolution of the layer.
    block_fn: The block to use within the model, either `building_block` or
      `bottleneck_block`.
    blocks: The number of blocks contained in the layer.
    strides: The stride to use for the first convolution of the layer. If
      greater than 1, this layer will ultimately downsample the input.
    is_training: Either True or False, whether we are currently training the
      model. Needed for batch norm.
    name: A string name for the tensor output of the block layer.
    data_format: The input format ('channels_last' or 'channels_first').

  Returns:
    The output tensor of the block layer.
  """
  # Bottleneck blocks end with 4x the number of filters as they start with
  filters_out = 4 * filters if block_fn is bottleneck_block else filters

  def projection_shortcut(inputs):
    return conv2d_fixed_padding(
        inputs=inputs, filters=filters_out, kernel_size=1, strides=strides,
        data_format=data_format)

  # Only the first block per block_layer uses projection_shortcut and strides
  inputs = block_fn(inputs, filters, is_training, projection_shortcut, strides,
                    data_format)

  for _ in range(1, blocks):
    inputs = block_fn(inputs, filters, is_training, None, 1, data_format)

  return tf.identity(inputs, name)


def cifar10_resnet_v2_generator(resnet_size, num_classes, data_format=None):
  """Generator for CIFAR-10 ResNet v2 models.

  Args:
    resnet_size: A single integer for the size of the ResNet model.
    num_classes: The number of possible classes for image classification.
    data_format: The input format ('channels_last', 'channels_first', or None).
      If set to None, the format is dependent on whether a GPU is available.

  Returns:
    The model function that takes in `inputs` and `is_training` and
    returns the output tensor of the ResNet model.

  Raises:
    ValueError: If `resnet_size` is invalid.
  """
  if resnet_size % 6 != 2:
    raise ValueError('resnet_size must be 6n + 2:', resnet_size)

  num_blocks = (resnet_size - 2) // 6

  if data_format is None:
    data_format = (
        'channels_first' if tf.test.is_built_with_cuda() else 'channels_last')

  def model(inputs, is_training):
    """Constructs the ResNet model given the inputs."""
    if data_format == 'channels_first':
      # Convert the inputs from channels_last (NHWC) to channels_first (NCHW).
      # This provides a large performance boost on GPU. See
      # https://www.tensorflow.org/performance/performance_guide#data_formats
      inputs = tf.transpose(inputs, [0, 3, 1, 2])

    inputs = conv2d_fixed_padding(
        inputs=inputs, filters=16, kernel_size=3, strides=1,
        data_format=data_format)
    inputs = tf.identity(inputs, 'initial_conv')

    inputs = block_layer(
        inputs=inputs, filters=16, block_fn=building_block, blocks=num_blocks,
        strides=1, is_training=is_training, name='block_layer1',
        data_format=data_format)
    inputs = block_layer(
        inputs=inputs, filters=32, block_fn=building_block, blocks=num_blocks,
        strides=2, is_training=is_training, name='block_layer2',
        data_format=data_format)
    inputs = block_layer(
        inputs=inputs, filters=64, block_fn=building_block, blocks=num_blocks,
        strides=2, is_training=is_training, name='block_layer3',
        data_format=data_format)

    inputs = batch_norm_relu(inputs, is_training, data_format)
    inputs = tf.layers.average_pooling2d(
        inputs=inputs, pool_size=8, strides=1, padding='VALID',
        data_format=data_format)
    inputs = tf.identity(inputs, 'final_avg_pool')
    inputs = tf.reshape(inputs, [-1, 64])
    inputs = tf.layers.dense(inputs=inputs, units=num_classes)
    inputs = tf.identity(inputs, 'final_dense')
    return inputs

  return model


def imagenet_resnet_v2_generator(block_fn, layers, num_classes,
                                 data_format=None):
  """Generator for ImageNet ResNet v2 models.

  Args:
    block_fn: The block to use within the model, either `building_block` or
      `bottleneck_block`.
    layers: A length-4 array denoting the number of blocks to include in each
      layer. Each layer consists of blocks that take inputs of the same size.
    num_classes: The number of possible classes for image classification.
    data_format: The input format ('channels_last', 'channels_first', or None).
      If set to None, the format is dependent on whether a GPU is available.

  Returns:
    The model function that takes in `inputs` and `is_training` and
    returns the output tensor of the ResNet model.
  """
  if data_format is None:
  
    data_format = (
        'channels_first' if tf.test.is_built_with_cuda() else 'channels_last')

  def model(inputs, is_training):
    """Constructs the ResNet model given the inputs."""
    if data_format == 'channels_first':
      # Convert the inputs from channels_last (NHWC) to channels_first (NCHW).
      # This provides a large performance boost on GPU. See
      # https://www.tensorflow.org/performance/performance_guide#data_formats
      inputs = tf.transpose(inputs, [0, 3, 1, 2])

    inputs = conv2d_fixed_padding(
        inputs=inputs, filters=64, kernel_size=7, strides=2,
        data_format=data_format)
    inputs = tf.identity(inputs, 'initial_conv')
    inputs = tf.layers.max_pooling2d(
        inputs=inputs, pool_size=3, strides=2, padding='SAME',
        data_format=data_format)
    inputs = tf.identity(inputs, 'initial_max_pool')

    inputs = block_layer(
        inputs=inputs, filters=64, block_fn=block_fn, blocks=layers[0],
        strides=1, is_training=is_training, name='block_layer1',
        data_format=data_format)
    inputs = block_layer(
        inputs=inputs, filters=128, block_fn=block_fn, blocks=layers[1],
        strides=2, is_training=is_training, name='block_layer2',
        data_format=data_format)
    inputs = block_layer(
        inputs=inputs, filters=256, block_fn=block_fn, blocks=layers[2],
        strides=2, is_training=is_training, name='block_layer3',
        data_format=data_format)
    inputs = block_layer(
        inputs=inputs, filters=512, block_fn=block_fn, blocks=layers[3],
        strides=2, is_training=is_training, name='block_layer4',
        data_format=data_format)

    inputs = batch_norm_relu(inputs, is_training, data_format)
    inputs = tf.layers.average_pooling2d(
        inputs=inputs, pool_size=7, strides=1, padding='VALID',
        data_format=data_format)
    inputs = tf.identity(inputs, 'final_avg_pool')
    inputs = tf.reshape(inputs,
                        [-1, 512 if block_fn is building_block else 2048])
    inputs = tf.layers.dense(inputs=inputs, units=num_classes)
    inputs = tf.identity(inputs, 'final_dense')
    return inputs

  return model


def imagenet_resnet_v2(resnet_size, num_classes, data_format=None):
  """Returns the ResNet model for a given size and number of output classes."""
  model_params = {
      18: {'block': building_block, 'layers': [2, 2, 2, 2]},
      34: {'block': building_block, 'layers': [3, 4, 6, 3]},
      50: {'block': bottleneck_block, 'layers': [3, 4, 6, 3]},
      101: {'block': bottleneck_block, 'layers': [3, 4, 23, 3]},
      152: {'block': bottleneck_block, 'layers': [3, 8, 36, 3]},
      200: {'block': bottleneck_block, 'layers': [3, 24, 36, 3]}
  }

  if resnet_size not in model_params:
    raise ValueError('Not a valid resnet_size:', resnet_size)

  params = model_params[resnet_size]
  return imagenet_resnet_v2_generator(
      params['block'], params['layers'], num_classes, data_format)


def create_resnet(fingerprint_input, model_settings, is_training,scope='resnet_cnn'):
  if is_training:
    dropout_prob = tf.placeholder(tf.float32, name='dropout_prob')
  input_frequency_size = model_settings['dct_coefficient_count']
  input_time_size = model_settings['spectrogram_length']
  fingerprint_4d = tf.reshape(fingerprint_input,
                              [-1, input_time_size, input_frequency_size, 1])
  label_count = model_settings['label_count']

  
  model_generator =  imagenet_resnet_v2(18,label_count,'channels_last')
  
  return model_generator(fingerprint_4d, is_training)



def create_resnet_18(fingerprint_input, model_settings, is_training,scope='resnet_cnn'):
  if is_training:
    dropout_prob = tf.placeholder(tf.float32, name='dropout_prob')
    
  input_frequency_size = model_settings['dct_coefficient_count']
  input_time_size = model_settings['spectrogram_length']
  fingerprint_4d = tf.reshape(fingerprint_input,
                              [-1, input_time_size, input_frequency_size, 1])

  data_format = 'channels_last'
  layers = [2, 2, 2, 2]
  
  inputs = conv2d_fixed_padding(
    inputs=fingerprint_4d, filters=64, 
    kernel_size=3, strides=2, data_format=data_format)
  
  inputs = tf.identity(inputs, 'initial_conv')
  inputs = tf.layers.max_pooling2d(
      inputs=inputs, pool_size=2, strides=2, padding='SAME',
      data_format=data_format)
  inputs = tf.identity(inputs, 'initial_max_pool')

  inputs = block_layer(
      inputs=inputs, filters=64, block_fn=building_block, blocks=layers[0],
      strides=1, is_training=is_training, name='block_layer1',
      data_format=data_format)
  inputs = block_layer(
      inputs=inputs, filters=128, block_fn=building_block, blocks=layers[1],
      strides=2, is_training=is_training, name='block_layer2',
      data_format=data_format)
  inputs = block_layer(
      inputs=inputs, filters=256, block_fn=building_block, blocks=layers[2],
      strides=2, is_training=is_training, name='block_layer3',
      data_format=data_format)
  inputs = block_layer(
      inputs=inputs, filters=512, block_fn=building_block, blocks=layers[3],
      strides=2, is_training=is_training, name='block_layer4',
      data_format=data_format)

  inputs = batch_norm_relu(inputs, is_training, data_format)
  
  
  
  final_conv_shape = inputs.get_shape()

  final_filter_count=512
  final_conv_output_width = final_conv_shape[2]
  final_conv_output_height = final_conv_shape[1]
  
  final_conv_element_count = int(final_conv_output_width * final_conv_output_height * final_filter_count)
  flattened_final_conv = tf.reshape(inputs,
                                     [-1, final_conv_element_count])
  label_count = model_settings['label_count']
  
  final_fc_weights = tf.Variable(
      tf.truncated_normal(
          [final_conv_element_count, label_count], stddev=0.01))
  final_fc_bias = tf.Variable(tf.zeros([label_count]))
  final_fc = tf.matmul(flattened_final_conv, final_fc_weights) + final_fc_bias
  
 
 
 
  if is_training:
    return final_fc, dropout_prob
  else:
    return final_fc

  
  
<<<<<<< HEAD
def create_resnet_34(fingerprint_input, model_settings, is_training,scope='resnet_cnn'):
  if is_training:
    dropout_prob = tf.placeholder(tf.float32, name='dropout_prob')
    
=======
def cnn_large(fingerprint_input, model_settings, is_training,scope='cnn_large'):
  
  if is_training:
    dropout_prob = tf.placeholder(tf.float32, name='dropout_prob')
>>>>>>> d6c47940
  input_frequency_size = model_settings['dct_coefficient_count']
  input_time_size = model_settings['spectrogram_length']
  fingerprint_4d = tf.reshape(fingerprint_input,
                              [-1, input_time_size, input_frequency_size, 1])
<<<<<<< HEAD

  data_format = 'channels_last'
  layers = [3, 4, 6, 3]
  
  inputs = conv2d_fixed_padding(
    inputs=fingerprint_4d, filters=64, 
    kernel_size=3, strides=2, data_format=data_format)
  
  inputs = tf.identity(inputs, 'initial_conv')
  inputs = tf.layers.max_pooling2d(
      inputs=inputs, pool_size=2, strides=2, padding='SAME',
      data_format=data_format)
  inputs = tf.identity(inputs, 'initial_max_pool')

  inputs = block_layer(
      inputs=inputs, filters=64, block_fn=building_block, blocks=layers[0],
      strides=1, is_training=is_training, name='block_layer1',
      data_format=data_format)
  inputs = block_layer(
      inputs=inputs, filters=128, block_fn=building_block, blocks=layers[1],
      strides=2, is_training=is_training, name='block_layer2',
      data_format=data_format)
  inputs = block_layer(
      inputs=inputs, filters=256, block_fn=building_block, blocks=layers[2],
      strides=2, is_training=is_training, name='block_layer3',
      data_format=data_format)
  inputs = block_layer(
      inputs=inputs, filters=512, block_fn=building_block, blocks=layers[3],
      strides=2, is_training=is_training, name='block_layer4',
      data_format=data_format)

  inputs = batch_norm_relu(inputs, is_training, data_format)
  
  
  
  final_conv_shape = inputs.get_shape()

  final_filter_count=512
  final_conv_output_width = final_conv_shape[2]
  final_conv_output_height = final_conv_shape[1]
  
  final_conv_element_count = int(final_conv_output_width * final_conv_output_height * final_filter_count)
  flattened_final_conv = tf.reshape(inputs,
=======
  first_filter_width = 4
  first_filter_height = 10
  first_filter_count = 276
  first_weights = tf.Variable(
      tf.truncated_normal(
          [first_filter_height, first_filter_width, 1, first_filter_count],
          stddev=0.01))
  first_bias = tf.Variable(tf.zeros([first_filter_count]))
  first_conv = tf.nn.conv2d(fingerprint_4d, first_weights, [1, 2, 2, 1],
                            'SAME') + first_bias
  
  
  first_relu = tf.nn.relu(first_conv)

  second_conv = tf.layers.separable_conv2d(first_relu, 
                                         filters=276, 
                                         kernel_size=3,
                                         strides=2,
                                         padding='SAME', 
                                         activation=tf.nn.relu)

  bn = tf.layers.batch_normalization(second_conv)
  relu = tf.nn.relu(bn)
  
  third_conv = tf.layers.separable_conv2d(relu, 
                                           filters=276, 
                                           kernel_size=3,
                                           strides=1,
                                           padding='SAME', 
                                           activation=tf.nn.relu)
  bn = tf.layers.batch_normalization(third_conv)
  relu = tf.nn.relu(bn)
  
  fourth_conv = tf.layers.separable_conv2d(relu, 
                                           filters=276, 
                                           kernel_size=3,
                                           strides=1,
                                           padding='SAME', 
                                           activation=tf.nn.relu)
    
  bn = tf.layers.batch_normalization(fourth_conv)
  relu = tf.nn.relu(bn)
  
  fifth_conv = tf.layers.separable_conv2d(relu, 
                                           filters=276, 
                                           kernel_size=3,
                                           strides=1,
                                           padding='SAME', 
                                           activation=tf.nn.relu)
  
  bn = tf.layers.batch_normalization(fifth_conv)
  relu = tf.nn.relu(bn)
  
  sixth_conv = tf.layers.separable_conv2d(relu, 
                                           filters=276, 
                                           kernel_size=3,
                                           strides=1,
                                           padding='SAME', 
                                           activation=tf.nn.relu)
  
  final_conv = tf.layers.average_pooling2d(sixth_conv, [2, 2], [2, 2], 'SAME')
  
  final_conv_shape = final_conv.get_shape()
  final_conv_output_width = final_conv_shape[2]
  final_conv_output_height = final_conv_shape[1]
  final_filter_count = 276
  final_conv_element_count = int(
      final_conv_output_width * final_conv_output_height *
      final_filter_count)
  flattened_final_conv = tf.reshape(final_conv,
>>>>>>> d6c47940
                                     [-1, final_conv_element_count])
  label_count = model_settings['label_count']
  
  final_fc_weights = tf.Variable(
      tf.truncated_normal(
          [final_conv_element_count, label_count], stddev=0.01))
  final_fc_bias = tf.Variable(tf.zeros([label_count]))
  final_fc = tf.matmul(flattened_final_conv, final_fc_weights) + final_fc_bias
  
<<<<<<< HEAD
 
 
 
=======
>>>>>>> d6c47940
  if is_training:
    return final_fc, dropout_prob
  else:
    return final_fc
<<<<<<< HEAD
  
=======
>>>>>>> d6c47940
<|MERGE_RESOLUTION|>--- conflicted
+++ resolved
@@ -118,17 +118,10 @@
   elif model_architecture == 'resnet':
       return create_resnet_18(fingerprint_input, model_settings,
                                          is_training)
-<<<<<<< HEAD
-  elif model_architecture == 'resnet_34':
-      return create_resnet_34(fingerprint_input, model_settings,
-                                         is_training)
-
-=======
   elif model_architecture == 'cnn_large':
       return cnn_large(fingerprint_input, model_settings,
                                          is_training)
   
->>>>>>> d6c47940
   else:
     raise Exception('model_architecture argument "' + model_architecture +
                     '" not recognized, should be one of "single_fc", "conv",' +
@@ -1416,66 +1409,14 @@
 
   
   
-<<<<<<< HEAD
-def create_resnet_34(fingerprint_input, model_settings, is_training,scope='resnet_cnn'):
+def cnn_large(fingerprint_input, model_settings, is_training,scope='cnn_large'):
+  
   if is_training:
     dropout_prob = tf.placeholder(tf.float32, name='dropout_prob')
-    
-=======
-def cnn_large(fingerprint_input, model_settings, is_training,scope='cnn_large'):
-  
-  if is_training:
-    dropout_prob = tf.placeholder(tf.float32, name='dropout_prob')
->>>>>>> d6c47940
   input_frequency_size = model_settings['dct_coefficient_count']
   input_time_size = model_settings['spectrogram_length']
   fingerprint_4d = tf.reshape(fingerprint_input,
                               [-1, input_time_size, input_frequency_size, 1])
-<<<<<<< HEAD
-
-  data_format = 'channels_last'
-  layers = [3, 4, 6, 3]
-  
-  inputs = conv2d_fixed_padding(
-    inputs=fingerprint_4d, filters=64, 
-    kernel_size=3, strides=2, data_format=data_format)
-  
-  inputs = tf.identity(inputs, 'initial_conv')
-  inputs = tf.layers.max_pooling2d(
-      inputs=inputs, pool_size=2, strides=2, padding='SAME',
-      data_format=data_format)
-  inputs = tf.identity(inputs, 'initial_max_pool')
-
-  inputs = block_layer(
-      inputs=inputs, filters=64, block_fn=building_block, blocks=layers[0],
-      strides=1, is_training=is_training, name='block_layer1',
-      data_format=data_format)
-  inputs = block_layer(
-      inputs=inputs, filters=128, block_fn=building_block, blocks=layers[1],
-      strides=2, is_training=is_training, name='block_layer2',
-      data_format=data_format)
-  inputs = block_layer(
-      inputs=inputs, filters=256, block_fn=building_block, blocks=layers[2],
-      strides=2, is_training=is_training, name='block_layer3',
-      data_format=data_format)
-  inputs = block_layer(
-      inputs=inputs, filters=512, block_fn=building_block, blocks=layers[3],
-      strides=2, is_training=is_training, name='block_layer4',
-      data_format=data_format)
-
-  inputs = batch_norm_relu(inputs, is_training, data_format)
-  
-  
-  
-  final_conv_shape = inputs.get_shape()
-
-  final_filter_count=512
-  final_conv_output_width = final_conv_shape[2]
-  final_conv_output_height = final_conv_shape[1]
-  
-  final_conv_element_count = int(final_conv_output_width * final_conv_output_height * final_filter_count)
-  flattened_final_conv = tf.reshape(inputs,
-=======
   first_filter_width = 4
   first_filter_height = 10
   first_filter_count = 276
@@ -1546,7 +1487,6 @@
       final_conv_output_width * final_conv_output_height *
       final_filter_count)
   flattened_final_conv = tf.reshape(final_conv,
->>>>>>> d6c47940
                                      [-1, final_conv_element_count])
   label_count = model_settings['label_count']
   
@@ -1556,17 +1496,7 @@
   final_fc_bias = tf.Variable(tf.zeros([label_count]))
   final_fc = tf.matmul(flattened_final_conv, final_fc_weights) + final_fc_bias
   
-<<<<<<< HEAD
- 
- 
- 
-=======
->>>>>>> d6c47940
   if is_training:
     return final_fc, dropout_prob
   else:
     return final_fc
-<<<<<<< HEAD
-  
-=======
->>>>>>> d6c47940
